name: 'Monthly Project Summary to Slack'
description: 'Generate monthly project summaries with Claude Code and post to Slack'
author: 'nakamasato'

inputs:
  repository:
    description: 'Target repository (owner/repo format). If not specified, uses current repository'
    required: false
    default: ${{ github.repository }}
  yearmonth:
    description: 'Target year-month (YYYY-MM format). If not specified, uses last month'
    required: false
  slack_channel:
    description: 'Slack channel ID for posting results'
    required: true
  timeout_minutes:
    description: 'Timeout in minutes for Claude Code execution'
    required: false
    default: '5'
  github_token:
    description: 'GitHub Token for repository access (supports GitHub App tokens for cross-org access)'
    required: false
    default: ${{ github.token }}
  slack_bot_token:
    description: 'Slack Bot Token'
    required: true
  slack_team_id:
    description: 'Slack Team ID'
    required: true
  claude_code_oauth_token:
    description: 'Claude Code OAuth Token'
    required: false
  anthropic_api_key:
    description: 'Anthropic API Key'
    required: false

runs:
  using: 'composite'
  steps:
    - name: Set parameters
      id: set-params
      shell: bash
      run: |
        # リポジトリの設定
        if [ -n "${{ inputs.repository }}" ]; then
          TARGET_REPO="${{ inputs.repository }}"
        else
          TARGET_REPO="${{ github.repository }}"
        fi

        # 年月の設定
        if [ -n "${{ inputs.yearmonth }}" ]; then
          TARGET_MONTH="${{ inputs.yearmonth }}"
        else
          # 前月を取得
          TARGET_MONTH=$(date -d "last month" +%Y-%m)
        fi

        echo "TARGET_REPO=${TARGET_REPO}" >> "$GITHUB_OUTPUT"
        echo "TARGET_MONTH=${TARGET_MONTH}" >> "$GITHUB_OUTPUT"

    - name: Generate PR data
      id: generate-pr-data
      shell: bash
      env:
        GH_TOKEN: ${{ inputs.github_token }}
      run: |
        # 対象月の開始日と終了日を計算
        TARGET_MONTH="${{ steps.set-params.outputs.TARGET_MONTH }}"
        TARGET_REPO="${{ steps.set-params.outputs.TARGET_REPO }}"
        START_DATE="${TARGET_MONTH}-01"

        # 次月の1日を計算
        YEAR=$(echo $TARGET_MONTH | cut -d'-' -f1)
        MONTH_NUM=$(echo $TARGET_MONTH | cut -d'-' -f2)
        if [ "$MONTH_NUM" = "12" ]; then
            NEXT_YEAR=$((YEAR + 1))
            NEXT_MONTH_NUM="01"
        else
            NEXT_YEAR=$YEAR
            NEXT_MONTH_NUM=$(printf "%02d" $((10#$MONTH_NUM + 1)))
        fi
        END_DATE="${NEXT_YEAR}-${NEXT_MONTH_NUM}-01"

        echo "Searching PRs merged between ${START_DATE} and ${END_DATE} in ${TARGET_REPO}"

        # PRを検索してJSONファイルに保存（指定されたリポジトリに限定）
        gh search prs --repo "${TARGET_REPO}" --merged --merged-at "${START_DATE}..${END_DATE}" --json title,body,number --limit 100 > pr_data.json
        echo "pr-data-file=pr_data.json" >> "$GITHUB_OUTPUT"

    - name: Run Claude Code with MCP
<<<<<<< HEAD
      uses: anthropics/claude-code-base-action@5f194c2a08a3e02175f12aca12be2de7d81dda93
=======
      uses: anthropics/claude-code-base-action@4d52e2a10d994050671ba71437606712da902a3a
>>>>>>> 399a0dff
      with:
        timeout_minutes: ${{ inputs.timeout_minutes }}
        claude_code_oauth_token: ${{ inputs.claude_code_oauth_token }}
        anthropic_api_key: ${{ inputs.anthropic_api_key }}
        mcp_config: |
          {
            "mcpServers": {
              "slack": {
                "command": "npx",
                "args": ["-y", "@modelcontextprotocol/server-slack"],
                "env": {
                  "SLACK_BOT_TOKEN": "${{ inputs.slack_bot_token }}",
                  "SLACK_TEAM_ID": "${{ inputs.slack_team_id }}"
                }
              }
            }
          }
        system_prompt: |
          あなたは月次プロジェクトサマリーレポートを生成するAIアシスタントです。
          GitHub PRデータを分析して、読みやすい月次活動報告書を作成してください。
        allowed_tools: "Bash,Grep,Glob,Read,Write,Edit,MultiEdit,LS,Task,TodoRead,TodoWrite,mcp__slack__slack_post_message"
        prompt: |
          target_repo: ${{ steps.set-params.outputs.TARGET_REPO }}

          ${{ steps.set-params.outputs.TARGET_MONTH }}月の月次プロジェクトサマリーを生成してください。

          PRデータは以下のファイルに保存されています：
          ファイル: ${{ steps.generate-pr-data.outputs.pr-data-file }}

          以下の手順で実行してください：

          1. **PRデータの読み込み**
             まず、Readツールを使って上記のファイルからPRデータを読み込んでください。

             JSONファイルの形式：
             ```json
             [
               {
                 "title": "PR title",
                 "body": "PR description",
                 "number": 123
               },
               ...
             ]
             ```

             **処理のTips：**
             - PRが50件以上ある場合は、まずBashツールで `jq 'length' pr_data.json` を実行して件数を確認
             - 件数が多い場合は `jq '.[].title' pr_data.json` でタイトルのリストを取得して全体像を把握
             - 重要そうなPRを特定してから、必要に応じて詳細なbodyを個別に確認

          2. **月次レポートの生成**
             読み込んだPRデータから以下の形式で月次活動報告書を生成してください：

             ```
             $(echo ${{ steps.set-params.outputs.TARGET_MONTH }} | cut -d'-' -f2 | sed 's/^0//')月もお疲れ様です！ <https://github.com/<target_repo>|<target_repo>> 活動サマリーです。合計$(jq length pr_data.json)のPRがマージされました!

             *[カテゴリ1]*
             • [具体的な作業内容1] (<https://github.com/<target_repo>/pull/123|#123>, <https://github.com/<target_repo>/pull/125|#125>, ... <- 関連するPR number list)
             • [具体的な作業内容2] (<https://github.com/<target_repo>/pull/130|#130>, ... <- 関連するPR number list)

             *[カテゴリ2]*
             • [具体的な作業内容1] (<https://github.com/<target_repo>/pull/135|#135>, ... <- 関連するPR number list)

             *その他*
             • [その他の作業内容（存在する場合のみ）] (<https://github.com/<target_repo>/pull/140|#140>, ... <- 関連するPR number list)

             <勇気づけの一言を考えて。今月も頑張っていけるように。>
             ```

             **要件：**
             - PRのタイトルと説明から作業内容を抽出し、関連する作業をカテゴリ別にグループ化
             - テスト関連、インフラ関連、機能開発関連など適切なカテゴリに分類
             - 技術的すぎず、わかりやすい表現に変換
             - Slack用のフォーマット：太字は*text*、リストは•を使用
             - 日本語で丁寧な文体（アルファベット単語はそのまま使用）
             - 開発者名は含めない（チーム全体の成果として記載）
             - カテゴリは大まかに分けて2〜3個（最大5個）に分類
             - 各カテゴリの間に空行を入れて見やすくする
             - PR番号はリンク形式で記載：`<https://github.com/<target_repo>/pull/123|#123>`

          3. **Slackへの投稿**
             すべての処理が終わったら、Slack MCPツール（mcp__slack__slack_post_message）を使って以下に投稿してください：
             - channel: ${{ inputs.slack_channel }}

             **Slackメッセージフォーマット要件：**
             1. **見出し構造：**
                - メインタイトル：太字（*タイトル*）
                - セクション見出し：太字（*見出し*）
                - サブ見出し：太字（*サブ見出し*）

             2. **リスト形式：**
                - 番号付きリスト：`1.`, `2.`, `3.`...
                - 箇条書きリスト：`•` または `-`
                - インデント：サブ項目は適切にインデントを使用

             3. **強調とマーキング：**
                - 重要な情報：太字（*重要*）
                - コードやコマンド：バッククォート（`コード`）
                - 斜体テキスト：アンダースコア（_斜体_）
                - 取り消し線：チルダ（~取り消し~）
                - 推奨事項：⭐️ または ✨ の絵文字を使用
                - 注意事項：⚠️ または 🔔 の絵文字を使用

             4. **リンク：**
                - URLは適切にリンク化（<URL|リンクテキスト>）
                - 重要なリンクは改行して見やすく配置

             5. **改行と空白：**
                - セクション間は適切な改行を入れて読みやすく
                - 長い文章は適切に改行して視認性を向上

             6. **絵文字の使用：**
                - 内容に応じて適切な絵文字を使用（📄 📋 ✅ 🔧 等）
                - 過度に使用せず、情報の整理に役立つ範囲で使用

    - name: Send error notification to Slack
      if: failure()
      shell: bash
      run: |
        curl -X POST -H 'Content-type: application/json' \
          -H "Authorization: Bearer ${{ inputs.slack_bot_token }}" \
          -d '{
            "channel": "${{ inputs.slack_channel }}",
            "text": "⚠️ *月次サマリー生成でエラーが発生しました*\n\nRepository: ${{ steps.set-params.outputs.TARGET_REPO }}\nMonth: ${{ steps.set-params.outputs.TARGET_MONTH }}\n\n処理中にエラーが発生しました。詳細は<https://github.com/${{ github.repository }}/actions/runs/${{ github.run_id }}|こちら>をご確認ください。",
            "mrkdwn": true
          }' \
          https://slack.com/api/chat.postMessage

branding:
  icon: 'message-circle'
  color: 'blue'<|MERGE_RESOLUTION|>--- conflicted
+++ resolved
@@ -89,11 +89,7 @@
         echo "pr-data-file=pr_data.json" >> "$GITHUB_OUTPUT"
 
     - name: Run Claude Code with MCP
-<<<<<<< HEAD
-      uses: anthropics/claude-code-base-action@5f194c2a08a3e02175f12aca12be2de7d81dda93
-=======
       uses: anthropics/claude-code-base-action@4d52e2a10d994050671ba71437606712da902a3a
->>>>>>> 399a0dff
       with:
         timeout_minutes: ${{ inputs.timeout_minutes }}
         claude_code_oauth_token: ${{ inputs.claude_code_oauth_token }}
